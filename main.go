--- conflicted
+++ resolved
@@ -15,11 +15,8 @@
 	"text/template"
 	"time"
 	"unicode"
-<<<<<<< HEAD
 
 	"github.com/lunny/html2md"
-=======
->>>>>>> 50eee280
 )
 
 type Date time.Time
@@ -55,16 +52,10 @@
 	return fmt.Errorf("Unknown value for draft boolean: %s", v)
 }
 
-<<<<<<< HEAD
 type AuthorImage struct {
 	Src string `xml:"src,attr"`
 }
 
-type Author struct {
-	Name  string      `xml:"name"`
-	Uri   string      `xml:"uri"`
-	Image AuthorImage `xml:"image"`
-=======
 type Reply struct {
 	Rel    string `xml:"rel,attr"`
 	Link   string `xml:"href,attr"`
@@ -81,30 +72,15 @@
 	Name  string `xml:"name"`
 	Uri   string `xml:"uri"`
 	Image Image  `xml:"image"`
->>>>>>> 50eee280
 }
 
 type Export struct {
 	XMLName xml.Name `xml:"feed"`
 	Entries []Entry  `xml:"entry"`
-<<<<<<< HEAD
 }
 
 type Media struct {
 	ThumbnailUrl string `xml:"url,attr"`
-}
-
-type Entry struct {
-	ID        string `xml:"id"`
-	Published Date   `xml:"published"`
-	Updated   Date   `xml:"updated"`
-	Draft     Draft  `xml:"control>draft"`
-	Title     string `xml:"title"`
-	Content   string `xml:"content"`
-	Tags      Tags   `xml:"category"`
-	Author    Author `xml:"author"`
-	Media     Media  `xml:"thumbnail"`
-=======
 }
 
 type Entry struct {
@@ -116,13 +92,13 @@
 	Content   string  `xml:"content"`
 	Tags      Tags    `xml:"category"`
 	Author    Author  `xml:"author"`
+	Media     Media   `xml:"thumbnail"`
 	Source    Reply   `xml:"in-reply-to"`
 	Links     []Reply `xml:"link"`
 	Reply     uint64
 	Children  []int
 	Comments  []uint64
 	Slug      string
->>>>>>> 50eee280
 	Extra     string
 }
 
@@ -157,7 +133,6 @@
 [author]
 	name = "{{ .Author.Name }}"
 	uri = "{{ .Author.Uri }}"
-<<<<<<< HEAD
 	image = "{{ .Author.Image.Src }}"
 
 [image]
@@ -169,8 +144,6 @@
 	author = ""
 	license = ""
 	licenseLink = ""
-=======
->>>>>>> 50eee280
 
 +++
 
@@ -251,12 +224,7 @@
 		log.Fatal(err)
 	}
 
-<<<<<<< HEAD
 	if !info.IsDir() {
-=======
-	info, err = os.Stat(dir)
-	if err != nil || !info.IsDir() {
->>>>>>> 50eee280
 		log.Fatal("Second argument is not a directory.")
 	}
 
@@ -381,9 +349,6 @@
 var delim = []byte("+++\n")
 
 func writeEntry(e Entry, dir string) error {
-<<<<<<< HEAD
-	filename := filepath.Join(dir, makePath(e.Title)+".md")
-=======
 	slug := makePath(e.Title)
 	if len(e.Slug) > 0 {
 		if slug != e.Slug {
@@ -392,7 +357,6 @@
 		slug = e.Slug
 	}
 	filename := filepath.Join(dir, slug+".md")
->>>>>>> 50eee280
 	f, err := os.OpenFile(filename, os.O_CREATE|os.O_TRUNC|os.O_WRONLY, 0644)
 	if err != nil {
 		return err
@@ -402,8 +366,6 @@
 	return t.Execute(f, e)
 }
 
-<<<<<<< HEAD
-=======
 func writeComment(e Entry, dir string) error {
 	e.Title = strings.Replace(strings.Replace(e.Title, "\n", "", -1), "\r", "", -1)
 	filename := filepath.Join(path.Join(dir, "comments"), "c"+e.ID+".toml")
@@ -416,7 +378,6 @@
 	return ct.Execute(f, e)
 }
 
->>>>>>> 50eee280
 // Take a string with any characters and replace it so the string could be used in a path.
 // E.g. Social Media -> social-media
 func makePath(s string) string {
